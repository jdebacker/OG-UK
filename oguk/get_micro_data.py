"""
------------------------------------------------------------------------
This program extracts tax rate and income data from the microsimulation
model (PolicyEngine-UK).
------------------------------------------------------------------------
"""
from dask import delayed, compute
import dask.multiprocessing
import numpy as np
import os
import pickle
from policyengine_uk import Microsimulation
import pandas as pd
import warnings
from policyengine_uk.api import *
from policyengine_uk.data import EnhancedFRS, SynthFRS
import logging

logging.basicConfig(level=logging.INFO)

if 2022 in EnhancedFRS.years:
    dataset = EnhancedFRS
else:
    logging.warn(
        """
    Could not locate FRS microdata. If you have access to the data, try running:

    policyengine-uk-data enhanced_frs download 2022
    """
    )
    dataset = SynthFRS  # Change to EnhancedFRS if running locally
    if 2022 not in dataset.years:
        dataset.download(2022)

warnings.filterwarnings("ignore")

CUR_PATH = os.path.split(os.path.abspath(__file__))[0]
DATA_LAST_YEAR = 2023  # this is the last year data are extrapolated for


def get_household_mtrs(
<<<<<<< HEAD
    reform: Reform,
=======
    reform,
>>>>>>> 0da7870a
    variable: str,
    period: int = None,
    baseline: Microsimulation = None,
    **kwargs: dict,
) -> pd.Series:
    """Calculates household MTRs with respect to a given variable.

    Args:
        reform (Reform): The reform to apply to the simulation.
        variable (str): The variable to increase.
        period (int): The period (year) to calculate the MTRs for.
        kwargs (dict): Additional arguments to pass to the simulation.

    Returns:
        pd.Series: The household MTRs.
    """
    baseline = baseline or Microsimulation(reform=reform, **kwargs)
    baseline_var = baseline.calc(variable, period)
    bonus = baseline.calc("is_adult", period) * 1  # Increase only adult values
    reformed = Microsimulation(reform=reform, **kwargs)
    reformed.set_input(variable, period, baseline_var + bonus)

    household_bonus = reformed.calc(
        variable, map_to="household", period=period
    ) - baseline.calc(variable, map_to="household", period=period)
    household_net_change = reformed.calc(
        "household_net_income", period=period
    ) - baseline.calc("household_net_income", period=period)
    mtr = (household_bonus - household_net_change) / household_bonus
    mtr = mtr.replace([np.inf, -np.inf], np.nan).fillna(0).clip(0, 1)
    return mtr


def get_calculator_output(baseline, year, reform=None, data=None):
    """
    This function creates a PolicyEngine Microsimulation object with the
    policy specified in reform and the data specified with the data
    kwarg.

    Args:
        baseline (boolean): True if baseline tax policy
        year (int): year of data to simulate
        reform (PolicyEngine Reform object): IIT policy reform parameters,
            None if baseline
        data (DataFrame or str): DataFrame or path to datafile for
            the PopulationSim object

    Returns:
        tax_dict (dict): a dictionary of microdata with marginal tax
            rates and other information computed from PolicyEngine-UK

    """
    # create a simulation
<<<<<<< HEAD
    # sim_kwargs = dict(dataset=dataset, year=2022)
    sim_kwargs = dict(dataset=dataset)
=======
    sim_kwargs = dict(dataset=dataset, dataset_year=2022)
>>>>>>> 0da7870a
    if reform is None:
        sim = Microsimulation(**sim_kwargs)
        reform = ()
    else:
        sim = Microsimulation(reform=reform, **sim_kwargs)
    if baseline:
        print("Running current law policy baseline")
    else:
        print("Baseline policy is: ", reform)

    sim.year = 2022

    # Check that start_year is appropriate
    if year > DATA_LAST_YEAR:
        raise RuntimeError("Start year is beyond data extrapolation.")

    # define market income - taking expanded_income and excluding gov't
    # transfer benefits
    market_income = sim.calc("household_market_income", period=year).values

    # Compute marginal tax rates (can only do on earned income now)

    # Put MTRs, income, tax liability, and other variables in dict
    length = sim.calc("household_weight", period=year).size
    household = sim.populations["household"]
    person = sim.populations["person"]
    max_age_in_hh = household.max(person("age", "2022"))
    tax_dict = {
        "mtr_labinc": get_household_mtrs(
            reform,
            "employment_income",
            period=year,
            baseline=sim,
            **sim_kwargs,
        ).values,
        "mtr_capinc": get_household_mtrs(
            reform,
            "savings_interest_income",
            period=year,
            baseline=sim,
            **sim_kwargs,
        ).values,
        "age": max_age_in_hh,
        "total_labinc": sim.calc(
            "earned_income", map_to="household", period=year
        ).values,
        "total_capinc": sim.calc(
            "capital_income", map_to="household", period=year
        ).values,
        "market_income": market_income,
        "total_tax_liab": sim.calc("household_tax", period=year).values,
        "payroll_tax_liab": sim.calc(
            "national_insurance", map_to="household", period=year
        ).values,
        "etr": (
            1
            - (
                sim.calc(
                    "household_net_income", map_to="household", period=year
                ).values
            )
            / market_income
        ).clip(-1, 1.5),
        "year": year * np.ones(length),
        "weight": sim.calc("household_weight", period=year).values,
    }

    return tax_dict


def get_data(
    baseline=False,
    start_year=2021,
    reform=None,
    data="frs",
    path=CUR_PATH,
    client=None,
    num_workers=1,
):
    """
    This function creates dataframes of micro data with marginal tax
    rates and information to compute effective tax rates from the
    PopulationSim object.  The resulting dictionary of dataframes is
    returned and saved to disk in a pickle file.

    Args:
        baseline (boolean): True if baseline tax policy
        start_year (int): first year of budget window
        reform (PolicyEngine Reform object): IIT policy reform parameters,
            None if baseline
        data (DataFrame or str): DataFrame or path to datafile for
            the PopulationSim object
        path (str): path to save microdata files to
        client (Dask Client object): client for Dask multiprocessing
        num_workers (int): number of workers to use for Dask
            multiprocessing

    Returns:
        micro_data_dict (dict): dict of Pandas Dataframe, one for each
            year from start_year to the maximum year PolicyEngine-UK can
            analyze
        PolicyEngineUK_version (str): version of PolicyEngine-UK used

    """
    # Compute MTRs and taxes or each year, but not beyond DATA_LAST_YEAR
    lazy_values = []
    for year in range(start_year, DATA_LAST_YEAR + 1):
        lazy_values.append(
            delayed(get_calculator_output)(baseline, year, reform, data)
        )
    if client:  # pragma: no cover
        futures = client.compute(lazy_values, num_workers=num_workers)
        results = client.gather(futures)
    else:
        results = compute(
            *lazy_values,
            scheduler=dask.multiprocessing.get,
            num_workers=num_workers,
        )

    # dictionary of data frames to return
    micro_data_dict = {}
    for i, result in enumerate(results):
        year = start_year + i
        df = pd.DataFrame.from_dict(result)
        micro_data_dict[str(year)] = df

    if baseline:
        pkl_path = os.path.join(path, "micro_data_baseline.pkl")
    else:
        pkl_path = os.path.join(path, "micro_data_policy.pkl")

    with open(pkl_path, "wb") as f:
        pickle.dump(micro_data_dict, f)

    # Do some garbage collection
    del results

    # Pull PolicyEngine-UK version for reference
    PolicyEngineUK_version = (
        None  # pkg_resources.get_distribution("taxcalc").version
    )

    return micro_data_dict, PolicyEngineUK_version<|MERGE_RESOLUTION|>--- conflicted
+++ resolved
@@ -39,11 +39,7 @@
 
 
 def get_household_mtrs(
-<<<<<<< HEAD
-    reform: Reform,
-=======
     reform,
->>>>>>> 0da7870a
     variable: str,
     period: int = None,
     baseline: Microsimulation = None,
@@ -97,12 +93,7 @@
 
     """
     # create a simulation
-<<<<<<< HEAD
-    # sim_kwargs = dict(dataset=dataset, year=2022)
-    sim_kwargs = dict(dataset=dataset)
-=======
     sim_kwargs = dict(dataset=dataset, dataset_year=2022)
->>>>>>> 0da7870a
     if reform is None:
         sim = Microsimulation(**sim_kwargs)
         reform = ()
