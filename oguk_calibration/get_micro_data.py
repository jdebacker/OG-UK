"""
------------------------------------------------------------------------
This program extracts tax rate and income data from the microsimulation
model (OpenFisca-UK).
------------------------------------------------------------------------
<<<<<<< HEAD
'''
=======
"""
from taxcalc import Records, Calculator, Policy
>>>>>>> 5f076062
from pandas import DataFrame
from dask import delayed, compute
import dask.multiprocessing
import numpy as np
import os
import pickle
import pkg_resources
from ogusa.constants import DEFAULT_START_YEAR, TC_LAST_YEAR, PUF_START_YEAR
from openfisca_uk import PopulationSim
from openfisca_core.model_api import *
import pandas as pd
import warnings
import microdf as mdf
warnings.filterwarnings("ignore")

CUR_PATH = os.path.split(os.path.abspath(__file__))[0]
DATA_LAST_YEAR = 2030  # this is the last year data are extrapolated for


<<<<<<< HEAD
def get_calculator_output(baseline, year, reform=None, data=None):
    '''
    This function creates an OpenFisca PopulationSim object with the
    policy specified in reform and the data specified with the data
    kwarg.
=======
def get_calculator(
    baseline,
    calculator_start_year,
    reform=None,
    data=None,
    gfactors=None,
    weights=None,
    records_start_year=PUF_START_YEAR,
):
    """
    This function creates the tax calculator object with the policy
    specified in reform and the data specified with the data kwarg.
>>>>>>> 5f076062

    Args:
        baseline (boolean): True if baseline tax policy
        year (int): year of data to simulate
        reform (OpenFisca Reform object): IIT policy reform parameters,
            None if baseline
        data (DataFrame or str): DataFrame or path to datafile for
            the PopulationSim object

    Returns:
        tax_dict (dict): a dictionary of microdata with marginal tax
            rates and other information computed from OpenFisca-UK

<<<<<<< HEAD
    '''
    # create a simulation
    if data is None:
        sim = PopulationSim(reform)
    else:
        # pass PopulationSim a data argument
        pass
=======
    """
    # create a calculator
    policy1 = Policy()
    if data is not None and "cps" in data:
        records1 = Records.cps_constructor()
        # impute short and long term capital gains if using CPS data
        # in 2012 SOI data 6.587% of CG as short-term gains
        records1.p22250 = 0.06587 * records1.e01100
        records1.p23250 = (1 - 0.06587) * records1.e01100
        # set total capital gains to zero
        records1.e01100 = np.zeros(records1.e01100.shape[0])
    elif data is not None:  # pragma: no cover
        records1 = Records(
            data=data,
            gfactors=gfactors,
            weights=weights,
            start_year=records_start_year,
        )  # pragma: no cover
    else:  # pragma: no cover
        records1 = Records()  # pragma: no cover

>>>>>>> 5f076062
    if baseline:
        print("Running current law policy baseline")
    else:
        print("Baseline policy is: ", reform)

    # Check that start_year is appropriate
    if year > DATA_LAST_YEAR:
        raise RuntimeError("Start year is beyond data extrapolation.")

    # define market income - taking expanded_income and excluding gov't
    # transfer benefits found in the Tax-Calculator expanded income
    market_income = (sim.df['gross_income']).values

    # Compute marginal tax rates (can only do on earned income now)
    mtr = sim.calc_mtr()

    # Put MTRs, income, tax liability, and other variables in dict
    length = len(sim.df['benunit_weight'])
    tax_dict = {
        'mtr_labinc': mtr,
        'mtr_capinc': mtr,
        'age': sim.df['age'].values,
        'total_labinc': sim.df['earned_income'].values,
        'total_capinc': market_income - sim.df['earned_income'].values,
        'market_income': market_income,
        'total_tax_liab': sim.df['income_tax'],
        'payroll_tax_liab': np.zeros(length), # is this in OpenFisca-UK?
        'etr': sim.df['income_tax'] / market_income,
        'year': year * np.ones(length),
        'weight': sim.df['benunit_weight'].values}

    # garbage collection
    del sim

    return tax_dict


<<<<<<< HEAD
def get_data(baseline=False, start_year=DEFAULT_START_YEAR, reform=None,
             data=None, path=CUR_PATH, client=None, num_workers=1):
    '''
=======
def get_data(
    baseline=False,
    start_year=DEFAULT_START_YEAR,
    reform={},
    data=None,
    path=CUR_PATH,
    client=None,
    num_workers=1,
):
    """
>>>>>>> 5f076062
    This function creates dataframes of micro data with marginal tax
    rates and information to compute effective tax rates from the
    PopulationSim object.  The resulting dictionary of dataframes is
    returned and saved to disk in a pickle file.

    Args:
        baseline (boolean): True if baseline tax policy
        start_year (int): first year of budget window
        reform (OpenFisca Reform object): IIT policy reform parameters,
            None if baseline
        data (DataFrame or str): DataFrame or path to datafile for
            the PopulationSim object
        path (str): path to save microdata files to
        client (Dask Client object): client for Dask multiprocessing
        num_workers (int): number of workers to use for Dask
            multiprocessing

    Returns:
        micro_data_dict (dict): dict of Pandas Dataframe, one for each
            year from start_year to the maximum year OpenFisca-UK can
            analyze
        OpenFiscaUK_version (str): version of OpenFisca-UK used

<<<<<<< HEAD
    '''
    # Compute MTRs and taxes or each year, but not beyond DATA_LAST_YEAR
=======
    """
    # Compute MTRs and taxes or each year, but not beyond TC_LAST_YEAR
>>>>>>> 5f076062
    lazy_values = []
    for year in range(start_year, DATA_LAST_YEAR + 1):
        lazy_values.append(
<<<<<<< HEAD
            delayed(get_calculator_output)(
                baseline, year, reform, data))
=======
            delayed(taxcalc_advance)(baseline, start_year, reform, data, year)
        )
>>>>>>> 5f076062
    if client:  # pragma: no cover
        futures = client.compute(lazy_values, num_workers=num_workers)
        results = client.gather(futures)
    else:
        results = results = compute(
            *lazy_values,
            scheduler=dask.multiprocessing.get,
            num_workers=num_workers,
        )

    # dictionary of data frames to return
    micro_data_dict = {}
    for i, result in enumerate(results):
        year = start_year + i
        micro_data_dict[str(year)] = DataFrame(result)

    if baseline:
        pkl_path = os.path.join(path, "micro_data_baseline.pkl")
    else:
        pkl_path = os.path.join(path, "micro_data_policy.pkl")

    with open(pkl_path, "wb") as f:
        pickle.dump(micro_data_dict, f)

    # Do some garbage collection
    del results

<<<<<<< HEAD
    # Pull OpenFisca-UK version for reference
    OpenFiscaUK_version = None#pkg_resources.get_distribution("taxcalc").version

    return micro_data_dict, OpenFiscaUK_version


# def calc_advance(baseline, start_year, reform, data, year):
#     '''
#     This function advances the year used in OpenFisca-UK, compute
#     taxes and rates, and save the results to a dictionary.

#     Args:
#         calc1 (Tax-Calculator Calculator object): TC calculator
#         year (int): year to begin advancing from

#     Returns:
#         tax_dict (dict): a dictionary of microdata with marginal tax
#             rates and other information computed in TC
#     '''
#     calc1 = get_calculator(baseline=baseline,
#                            start_year=start_year,
#                            reform=reform, data=data)
#     calc1.advance_to_year(year)
#     calc1.calc_all()
#     print('Year: ', str(calc1.current_year))

#     # define market income - taking expanded_income and excluding gov't
#     # transfer benefits found in the Tax-Calculator expanded income
#     market_income = (calc1.array('expanded_income') -
#                      calc1.array('benefit_value_total'))

#     # Compute mtr on capital income
#     mtr_combined_capinc = cap_inc_mtr(calc1)

#     # Compute weighted avg mtr for labor income
#     # Note the index [2] in the mtr results means that we are pulling
#     # the combined mtr from the IIT + FICA taxes
#     mtr_combined_labinc = ((
#         calc1.mtr('e00200p')[2] * np.abs(calc1.array('e00200')) +
#         calc1.mtr('e00900p')[2] * np.abs(calc1.array('sey'))) /
#         (np.abs(calc1.array('sey')) + np.abs(calc1.array('e00200'))))

#     # Put MTRs, income, tax liability, and other variables in dict
#     length = len(calc1.array('s006'))
#     tax_dict = {
#         'mtr_labinc': mtr_combined_labinc,
#         'mtr_capinc': mtr_combined_capinc,
#         'age': calc1.array('age_head'),
#         'total_labinc': calc1.array('sey') + calc1.array('e00200'),
#         'total_capinc': (market_income -
#                          calc1.array('sey') + calc1.array('e00200')),
#         'market_income': market_income,
#         'total_tax_liab': calc1.array('combined'),
#         'payroll_tax_liab': calc1.array('payrolltax'),
#         'etr': ((calc1.array('combined') - calc1.array('ubi')) /
#                 market_income),
#         'year': calc1.current_year * np.ones(length),
#         'weight': calc1.array('s006')}

#     # garbage collection
#     del calc1

#     return tax_dict
=======
    # Pull Tax-Calc version for reference
    taxcalc_version = pkg_resources.get_distribution("taxcalc").version

    return micro_data_dict, taxcalc_version


def taxcalc_advance(baseline, start_year, reform, data, year):
    """
    This function advances the year used in Tax-Calculator, compute
    taxes and rates, and save the results to a dictionary.

    Args:
        calc1 (Tax-Calculator Calculator object): TC calculator
        year (int): year to begin advancing from

    Returns:
        tax_dict (dict): a dictionary of microdata with marginal tax
            rates and other information computed in TC
    """
    calc1 = get_calculator(
        baseline=baseline,
        calculator_start_year=start_year,
        reform=reform,
        data=data,
    )
    calc1.advance_to_year(year)
    calc1.calc_all()
    print("Year: ", str(calc1.current_year))

    # define market income - taking expanded_income and excluding gov't
    # transfer benefits found in the Tax-Calculator expanded income
    market_income = calc1.array("expanded_income") - calc1.array(
        "benefit_value_total"
    )

    # Compute mtr on capital income
    mtr_combined_capinc = cap_inc_mtr(calc1)

    # Compute weighted avg mtr for labor income
    # Note the index [2] in the mtr results means that we are pulling
    # the combined mtr from the IIT + FICA taxes
    mtr_combined_labinc = (
        calc1.mtr("e00200p")[2] * np.abs(calc1.array("e00200"))
        + calc1.mtr("e00900p")[2] * np.abs(calc1.array("sey"))
    ) / (np.abs(calc1.array("sey")) + np.abs(calc1.array("e00200")))

    # Put MTRs, income, tax liability, and other variables in dict
    length = len(calc1.array("s006"))
    tax_dict = {
        "mtr_labinc": mtr_combined_labinc,
        "mtr_capinc": mtr_combined_capinc,
        "age": calc1.array("age_head"),
        "total_labinc": calc1.array("sey") + calc1.array("e00200"),
        "total_capinc": (
            market_income - calc1.array("sey") + calc1.array("e00200")
        ),
        "market_income": market_income,
        "total_tax_liab": calc1.array("combined"),
        "payroll_tax_liab": calc1.array("payrolltax"),
        "etr": (
            (calc1.array("combined") - calc1.array("ubi")) / market_income
        ),
        "year": calc1.current_year * np.ones(length),
        "weight": calc1.array("s006"),
    }

    # garbage collection
    del calc1

    return tax_dict
>>>>>>> 5f076062


def cap_inc_mtr(calc1):  # pragma: no cover
    """
    This function computes the marginal tax rate on capital income,
    which is calculated as a weighted average of the marginal tax rates
    on different sources of capital income.

    Args:
        calc1 (Tax-Calculator Calculator object): TC calculator

    Returns:
        mtr_combined_capinc (Numpy array): array with marginal tax rates
            for each observation in the TC Records object

    """
    # Note: PUF does not have variable for non-taxable IRA distributions
    # Exclude Sch E income (e02000) from this list since we'll compute
    # MTRs for this income in two parts - one for overall Sch C and one
    # for S Corp and Partnerhsip income (e26270) (note that TaxCalc
    # doesn't allow for an MTR on rents and royalties alone)
    # e00300 = interest income
    # e00400 = nontaxable interest income
    # e00600 = ordinary dividend income
    # e00650 = qualified dividend income
    # e01400 = taxable IRA distributions
    # e01700 = pension and annuity income
    # p22250 = short term cap gain/loss
    # p23250 = long term cap gain/loss
    # e26270 = partnership and s corp income/loss
    # e02000 = Sch E income (includes e26270)
    capital_income_sources = (
        "e00300",
        "e00400",
        "e00600",
        "e00650",
        "e01400",
        "e01700",
        "p22250",
        "p23250",
        "e26270",
    )
    rent_royalty_inc = np.abs(calc1.array("e02000") - calc1.array("e26270"))
    # assign overall Sch E mtr to rent and royalities since TC can't do
    # this component separately
    rent_royalty_mtr = calc1.mtr("e02000")[2]
    # calculating MTRs separately - can skip items with zero tax
    all_mtrs = {
        income_source: calc1.mtr(income_source)
        for income_source in capital_income_sources
    }
    # Get each column of income sources, to include non-taxable income
    record_columns = [calc1.array(x) for x in capital_income_sources]
    # Compute weighted average of all those MTRs
    # first find total capital income
    total_cap_inc = sum(map(abs, record_columns)) + rent_royalty_inc
    # Note that all_mtrs gives fica (0), iit (1), and combined (2) mtrs
    # We'll use the combined - hence all_mtrs[source][2]
    capital_mtr = [
        abs(col) * all_mtrs[source][2]
        for col, source in zip(record_columns, capital_income_sources)
    ]
    mtr_combined_capinc = np.zeros_like(total_cap_inc)
    mtr_combined_capinc[total_cap_inc != 0] = (
        sum(capital_mtr + rent_royalty_mtr * rent_royalty_inc)[
            total_cap_inc != 0
        ]
        / total_cap_inc[total_cap_inc != 0]
    )
    mtr_combined_capinc[total_cap_inc == 0] = all_mtrs["e00300"][2][
        total_cap_inc == 0
    ]
    return mtr_combined_capinc<|MERGE_RESOLUTION|>--- conflicted
+++ resolved
@@ -3,12 +3,7 @@
 This program extracts tax rate and income data from the microsimulation
 model (OpenFisca-UK).
 ------------------------------------------------------------------------
-<<<<<<< HEAD
-'''
-=======
 """
-from taxcalc import Records, Calculator, Policy
->>>>>>> 5f076062
 from pandas import DataFrame
 from dask import delayed, compute
 import dask.multiprocessing
@@ -22,32 +17,18 @@
 import pandas as pd
 import warnings
 import microdf as mdf
+
 warnings.filterwarnings("ignore")
 
 CUR_PATH = os.path.split(os.path.abspath(__file__))[0]
 DATA_LAST_YEAR = 2030  # this is the last year data are extrapolated for
 
 
-<<<<<<< HEAD
 def get_calculator_output(baseline, year, reform=None, data=None):
-    '''
+    """
     This function creates an OpenFisca PopulationSim object with the
     policy specified in reform and the data specified with the data
     kwarg.
-=======
-def get_calculator(
-    baseline,
-    calculator_start_year,
-    reform=None,
-    data=None,
-    gfactors=None,
-    weights=None,
-    records_start_year=PUF_START_YEAR,
-):
-    """
-    This function creates the tax calculator object with the policy
-    specified in reform and the data specified with the data kwarg.
->>>>>>> 5f076062
 
     Args:
         baseline (boolean): True if baseline tax policy
@@ -61,37 +42,13 @@
         tax_dict (dict): a dictionary of microdata with marginal tax
             rates and other information computed from OpenFisca-UK
 
-<<<<<<< HEAD
-    '''
+    """
     # create a simulation
     if data is None:
         sim = PopulationSim(reform)
     else:
         # pass PopulationSim a data argument
         pass
-=======
-    """
-    # create a calculator
-    policy1 = Policy()
-    if data is not None and "cps" in data:
-        records1 = Records.cps_constructor()
-        # impute short and long term capital gains if using CPS data
-        # in 2012 SOI data 6.587% of CG as short-term gains
-        records1.p22250 = 0.06587 * records1.e01100
-        records1.p23250 = (1 - 0.06587) * records1.e01100
-        # set total capital gains to zero
-        records1.e01100 = np.zeros(records1.e01100.shape[0])
-    elif data is not None:  # pragma: no cover
-        records1 = Records(
-            data=data,
-            gfactors=gfactors,
-            weights=weights,
-            start_year=records_start_year,
-        )  # pragma: no cover
-    else:  # pragma: no cover
-        records1 = Records()  # pragma: no cover
-
->>>>>>> 5f076062
     if baseline:
         print("Running current law policy baseline")
     else:
@@ -103,25 +60,26 @@
 
     # define market income - taking expanded_income and excluding gov't
     # transfer benefits found in the Tax-Calculator expanded income
-    market_income = (sim.df['gross_income']).values
+    market_income = (sim.df["gross_income"]).values
 
     # Compute marginal tax rates (can only do on earned income now)
     mtr = sim.calc_mtr()
 
     # Put MTRs, income, tax liability, and other variables in dict
-    length = len(sim.df['benunit_weight'])
+    length = len(sim.df["benunit_weight"])
     tax_dict = {
-        'mtr_labinc': mtr,
-        'mtr_capinc': mtr,
-        'age': sim.df['age'].values,
-        'total_labinc': sim.df['earned_income'].values,
-        'total_capinc': market_income - sim.df['earned_income'].values,
-        'market_income': market_income,
-        'total_tax_liab': sim.df['income_tax'],
-        'payroll_tax_liab': np.zeros(length), # is this in OpenFisca-UK?
-        'etr': sim.df['income_tax'] / market_income,
-        'year': year * np.ones(length),
-        'weight': sim.df['benunit_weight'].values}
+        "mtr_labinc": mtr,
+        "mtr_capinc": mtr,
+        "age": sim.df["age"].values,
+        "total_labinc": sim.df["earned_income"].values,
+        "total_capinc": market_income - sim.df["earned_income"].values,
+        "market_income": market_income,
+        "total_tax_liab": sim.df["income_tax"],
+        "payroll_tax_liab": np.zeros(length),  # is this in OpenFisca-UK?
+        "etr": sim.df["income_tax"] / market_income,
+        "year": year * np.ones(length),
+        "weight": sim.df["benunit_weight"].values,
+    }
 
     # garbage collection
     del sim
@@ -129,22 +87,16 @@
     return tax_dict
 
 
-<<<<<<< HEAD
-def get_data(baseline=False, start_year=DEFAULT_START_YEAR, reform=None,
-             data=None, path=CUR_PATH, client=None, num_workers=1):
-    '''
-=======
 def get_data(
     baseline=False,
     start_year=DEFAULT_START_YEAR,
-    reform={},
+    reform=None,
     data=None,
     path=CUR_PATH,
     client=None,
     num_workers=1,
 ):
     """
->>>>>>> 5f076062
     This function creates dataframes of micro data with marginal tax
     rates and information to compute effective tax rates from the
     PopulationSim object.  The resulting dictionary of dataframes is
@@ -168,23 +120,13 @@
             analyze
         OpenFiscaUK_version (str): version of OpenFisca-UK used
 
-<<<<<<< HEAD
-    '''
+    """
     # Compute MTRs and taxes or each year, but not beyond DATA_LAST_YEAR
-=======
-    """
-    # Compute MTRs and taxes or each year, but not beyond TC_LAST_YEAR
->>>>>>> 5f076062
     lazy_values = []
     for year in range(start_year, DATA_LAST_YEAR + 1):
         lazy_values.append(
-<<<<<<< HEAD
-            delayed(get_calculator_output)(
-                baseline, year, reform, data))
-=======
-            delayed(taxcalc_advance)(baseline, start_year, reform, data, year)
+            delayed(get_calculator_output)(baseline, year, reform, data)
         )
->>>>>>> 5f076062
     if client:  # pragma: no cover
         futures = client.compute(lazy_values, num_workers=num_workers)
         results = client.gather(futures)
@@ -212,15 +154,16 @@
     # Do some garbage collection
     del results
 
-<<<<<<< HEAD
     # Pull OpenFisca-UK version for reference
-    OpenFiscaUK_version = None#pkg_resources.get_distribution("taxcalc").version
+    OpenFiscaUK_version = (
+        None  # pkg_resources.get_distribution("taxcalc").version
+    )
 
     return micro_data_dict, OpenFiscaUK_version
 
 
 # def calc_advance(baseline, start_year, reform, data, year):
-#     '''
+#     """
 #     This function advances the year used in OpenFisca-UK, compute
 #     taxes and rates, and save the results to a dictionary.
 
@@ -231,7 +174,7 @@
 #     Returns:
 #         tax_dict (dict): a dictionary of microdata with marginal tax
 #             rates and other information computed in TC
-#     '''
+#     """
 #     calc1 = get_calculator(baseline=baseline,
 #                            start_year=start_year,
 #                            reform=reform, data=data)
@@ -276,78 +219,6 @@
 #     del calc1
 
 #     return tax_dict
-=======
-    # Pull Tax-Calc version for reference
-    taxcalc_version = pkg_resources.get_distribution("taxcalc").version
-
-    return micro_data_dict, taxcalc_version
-
-
-def taxcalc_advance(baseline, start_year, reform, data, year):
-    """
-    This function advances the year used in Tax-Calculator, compute
-    taxes and rates, and save the results to a dictionary.
-
-    Args:
-        calc1 (Tax-Calculator Calculator object): TC calculator
-        year (int): year to begin advancing from
-
-    Returns:
-        tax_dict (dict): a dictionary of microdata with marginal tax
-            rates and other information computed in TC
-    """
-    calc1 = get_calculator(
-        baseline=baseline,
-        calculator_start_year=start_year,
-        reform=reform,
-        data=data,
-    )
-    calc1.advance_to_year(year)
-    calc1.calc_all()
-    print("Year: ", str(calc1.current_year))
-
-    # define market income - taking expanded_income and excluding gov't
-    # transfer benefits found in the Tax-Calculator expanded income
-    market_income = calc1.array("expanded_income") - calc1.array(
-        "benefit_value_total"
-    )
-
-    # Compute mtr on capital income
-    mtr_combined_capinc = cap_inc_mtr(calc1)
-
-    # Compute weighted avg mtr for labor income
-    # Note the index [2] in the mtr results means that we are pulling
-    # the combined mtr from the IIT + FICA taxes
-    mtr_combined_labinc = (
-        calc1.mtr("e00200p")[2] * np.abs(calc1.array("e00200"))
-        + calc1.mtr("e00900p")[2] * np.abs(calc1.array("sey"))
-    ) / (np.abs(calc1.array("sey")) + np.abs(calc1.array("e00200")))
-
-    # Put MTRs, income, tax liability, and other variables in dict
-    length = len(calc1.array("s006"))
-    tax_dict = {
-        "mtr_labinc": mtr_combined_labinc,
-        "mtr_capinc": mtr_combined_capinc,
-        "age": calc1.array("age_head"),
-        "total_labinc": calc1.array("sey") + calc1.array("e00200"),
-        "total_capinc": (
-            market_income - calc1.array("sey") + calc1.array("e00200")
-        ),
-        "market_income": market_income,
-        "total_tax_liab": calc1.array("combined"),
-        "payroll_tax_liab": calc1.array("payrolltax"),
-        "etr": (
-            (calc1.array("combined") - calc1.array("ubi")) / market_income
-        ),
-        "year": calc1.current_year * np.ones(length),
-        "weight": calc1.array("s006"),
-    }
-
-    # garbage collection
-    del calc1
-
-    return tax_dict
->>>>>>> 5f076062
 
 
 def cap_inc_mtr(calc1):  # pragma: no cover
